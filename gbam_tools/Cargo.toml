[package]
name = "gbam_tools"
version = "0.1.0"
authors = ["nickroz"]
edition = "2018"

# See more keys and their definitions at https://doc.rust-lang.org/cargo/reference/manifest.html

[dependencies]
flate2 = "1.0.1"
byteorder = "1.2.3"
bam_tools = {  path = "../bam_tools" }
libc = "0.2.93"
serde_json = "1.0"
serde = {version = "1.0.125", features = ["derive"]}
bincode = "1.3.3"
crc32fast = "1.2.1"
rayon = "1.7.0"
flume = "0.10.5"
memmap2 = "0.7.0"
rust-htslib = { version = "0.39.0", default-features = false }
itertools = "0.10.5"
lzzzz = "1.0.3"
bitflags = "2.0.2"
crossbeam = "0.8.2"
tempdir = "0.3.7"
md5 = "0.7.0"
rand = "0.8"
brotli = "3.3.4"
zstd = "0.12"
<<<<<<< HEAD
once_cell = "1.19"
=======
xz2 = "0.1.7"
>>>>>>> 6d264e7f

[lib]
crate-type = ["rlib", "cdylib"]

[package.metadata.maturin]
requires-dist = ["pysam==0.16.0.1"]<|MERGE_RESOLUTION|>--- conflicted
+++ resolved
@@ -28,11 +28,8 @@
 rand = "0.8"
 brotli = "3.3.4"
 zstd = "0.12"
-<<<<<<< HEAD
 once_cell = "1.19"
-=======
 xz2 = "0.1.7"
->>>>>>> 6d264e7f
 
 [lib]
 crate-type = ["rlib", "cdylib"]
